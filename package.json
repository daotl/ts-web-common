{
<<<<<<< HEAD
  "name": "@daotl/web-common",
  "version": "0.0.10",
  "description": "Common code for JavaScript/TypeScript web projects",
  "type": "module",
  "packageManager": "pnpm@8.0.0",
=======
  "name": "@daotl/ts-lib-starter",
  "version": "0.0.0",
  "private": true,
  "type": "module",
  "packageManager": "pnpm@8.6.0",
  "description": "TypeScript Library Starter for DAOT projects",
>>>>>>> 5e043510
  "author": "Nex Zhu <hitnexup@gmail.com>",
  "license": "MIT",
  "homepage": "https://github.com/daotl/nodejs-web-common#readme",
  "repository": {
    "type": "git",
    "url": "git+https://github.com/daotl/nodejs-web-common.git"
  },
  "bugs": {
    "url": "https://github.com/daotl/nodejs-web-common/issues"
  },
  "keywords": [
    "TypeScript",
    "library"
  ],
<<<<<<< HEAD
  "main": "dist/index.cjs",
  "module": "dist/index.js",
  "types": "dist/index.d.ts",
=======
  "exports": {
    ".": {
      "import": {
        "default": "./dist/index.js",
        "types": "./dist/index.d.ts"
      },
      "require": {
        "default": "./dist/index.cjs",
        "types": "./dist/index.d.cts"
      }
    }
  },
>>>>>>> 5e043510
  "files": [
    "dist"
  ],
  "scripts": {
<<<<<<< HEAD
    "build": "rimraf dist tsconfig.tsbuildinfo && tsc -p tsconfig.lib.json && tsc-alias",
=======
    "build": "tsup src/**/*.ts && tsc-alias && gcp ./dist/**/*.d.ts {p}{n}.cts",
>>>>>>> 5e043510
    "test": "jest",
    "lint": "rome format . && rome check .",
    "lint:fix": "rome format --write . && rome check --apply .",
    "gen-rome-json": "gen-rome-json",
    "pub": "npm run lint && npm run build && npm publish --access public"
  },
  "exports": {
    ".": {
      "import": {
        "types": "./dist/index.d.ts",
        "default": "./dist/index.js"
      },
      "require": {
        "types": "./dist/index.d.ts",
        "default": "./_cjs/index.cjs"
      }
    },
    "./*": {
      "import": {
        "types": "./dist/*/index.d.ts",
        "default": "./dist/*/index.js"
      },
      "require": {
        "types": "./dist/*/index.d.ts",
        "default": "./_cjs/*/index.cjs"
      }
    }
  },
  "dependencies": {
    "remeda": "^1.14.0",
    "ts-custom-error": "^3.3.1",
    "typed-case": "^1.0.2"
  },
  "optionalDependencies": {
    "@trpc/server": "^10.25.0"
  },
  "config": {
    "commitizen": {
      "path": "commitiquette"
    }
  },
  "resolutions": {
    "load-tsconfig": "^0.2.5"
  },
  "devDependencies": {
    "@anatine/esbuild-decorators": "^0.2.19",
<<<<<<< HEAD
    "@commitlint/cli": "^17.6.3",
    "@commitlint/config-conventional": "^17.6.3",
    "@daotl/rome-config": "0.0.1-alpha.4",
    "@daotl/tsconfig": "^0.1.2",
    "@swc/core": "^1.3.56",
    "@types/jest": "29.5.1",
    "@types/node": "^18.16.6",
    "esbuild": "^0.17.18",
    "jest": "^29.5.0",
    "lefthook": "^1.3.12",
    "pnpm": "^8.4.0",
    "rimraf": "^5.0.0",
    "rome": "^12.0.0",
=======
    "@commitlint/cli": "^17.6.5",
    "@commitlint/config-conventional": "^17.6.5",
    "@daotl/rome-config": "0.0.1-alpha.4",
    "@swc/core": "^1.3.63",
    "@tsconfig/esm": "^1.0.3",
    "@tsconfig/node20": "^1.0.1",
    "@tsconfig/strictest": "^2.0.1",
    "@types/jest": "29.5.2",
    "@types/node": "^20.3.1",
    "commitiquette": "^1.2.1",
    "commitizen": "^4.3.0",
    "esbuild": "^0.18.2",
    "glops": "^0.0.4",
    "jest": "^29.5.0",
    "lefthook": "^1.4.1",
    "pnpm": "^8.6.2",
    "rome": "^12.1.3",
>>>>>>> 5e043510
    "ts-jest": "^29.1.0",
    "ts-node": "^10.9.1",
    "tsc-alias": "^1.8.6",
    "tsconfig-paths": "^4.2.0",
    "tslib": "^2.5.3",
    "tsup": "^6.7.0",
<<<<<<< HEAD
    "type-fest": "^3.10.0",
    "typescript": "^5.0.4",
    "zod": "^3.21.4"
=======
    "typescript": "^5.1.3"
>>>>>>> 5e043510
  }
}<|MERGE_RESOLUTION|>--- conflicted
+++ resolved
@@ -1,18 +1,9 @@
 {
-<<<<<<< HEAD
   "name": "@daotl/web-common",
   "version": "0.0.10",
-  "description": "Common code for JavaScript/TypeScript web projects",
-  "type": "module",
-  "packageManager": "pnpm@8.0.0",
-=======
-  "name": "@daotl/ts-lib-starter",
-  "version": "0.0.0",
-  "private": true,
   "type": "module",
   "packageManager": "pnpm@8.6.0",
-  "description": "TypeScript Library Starter for DAOT projects",
->>>>>>> 5e043510
+  "description": "Common code for JavaScript/TypeScript web projects",
   "author": "Nex Zhu <hitnexup@gmail.com>",
   "license": "MIT",
   "homepage": "https://github.com/daotl/nodejs-web-common#readme",
@@ -27,11 +18,9 @@
     "TypeScript",
     "library"
   ],
-<<<<<<< HEAD
-  "main": "dist/index.cjs",
-  "module": "dist/index.js",
-  "types": "dist/index.d.ts",
-=======
+  "files": [
+    "dist"
+  ],
   "exports": {
     ".": {
       "import": {
@@ -39,48 +28,36 @@
         "types": "./dist/index.d.ts"
       },
       "require": {
-        "default": "./dist/index.cjs",
+        "default": "./_cjs/index.cjs",
         "types": "./dist/index.d.cts"
+      }
+    },
+    "./*": {
+      "import": {
+        "default": "./dist/*/index.js",
+        "types": "./dist/*/index.d.ts"
+      },
+      "require": {
+        "default": "./_cjs/*/index.cjs",
+        "types": "./dist/*/index.d.cts"
       }
     }
   },
->>>>>>> 5e043510
-  "files": [
-    "dist"
-  ],
   "scripts": {
-<<<<<<< HEAD
-    "build": "rimraf dist tsconfig.tsbuildinfo && tsc -p tsconfig.lib.json && tsc-alias",
-=======
     "build": "tsup src/**/*.ts && tsc-alias && gcp ./dist/**/*.d.ts {p}{n}.cts",
->>>>>>> 5e043510
     "test": "jest",
     "lint": "rome format . && rome check .",
     "lint:fix": "rome format --write . && rome check --apply .",
     "gen-rome-json": "gen-rome-json",
     "pub": "npm run lint && npm run build && npm publish --access public"
   },
-  "exports": {
-    ".": {
-      "import": {
-        "types": "./dist/index.d.ts",
-        "default": "./dist/index.js"
-      },
-      "require": {
-        "types": "./dist/index.d.ts",
-        "default": "./_cjs/index.cjs"
-      }
-    },
-    "./*": {
-      "import": {
-        "types": "./dist/*/index.d.ts",
-        "default": "./dist/*/index.js"
-      },
-      "require": {
-        "types": "./dist/*/index.d.ts",
-        "default": "./_cjs/*/index.cjs"
-      }
+  "config": {
+    "commitizen": {
+      "path": "commitiquette"
     }
+  },
+  "resolutions": {
+    "load-tsconfig": "^0.2.5"
   },
   "dependencies": {
     "remeda": "^1.14.0",
@@ -90,31 +67,8 @@
   "optionalDependencies": {
     "@trpc/server": "^10.25.0"
   },
-  "config": {
-    "commitizen": {
-      "path": "commitiquette"
-    }
-  },
-  "resolutions": {
-    "load-tsconfig": "^0.2.5"
-  },
   "devDependencies": {
     "@anatine/esbuild-decorators": "^0.2.19",
-<<<<<<< HEAD
-    "@commitlint/cli": "^17.6.3",
-    "@commitlint/config-conventional": "^17.6.3",
-    "@daotl/rome-config": "0.0.1-alpha.4",
-    "@daotl/tsconfig": "^0.1.2",
-    "@swc/core": "^1.3.56",
-    "@types/jest": "29.5.1",
-    "@types/node": "^18.16.6",
-    "esbuild": "^0.17.18",
-    "jest": "^29.5.0",
-    "lefthook": "^1.3.12",
-    "pnpm": "^8.4.0",
-    "rimraf": "^5.0.0",
-    "rome": "^12.0.0",
-=======
     "@commitlint/cli": "^17.6.5",
     "@commitlint/config-conventional": "^17.6.5",
     "@daotl/rome-config": "0.0.1-alpha.4",
@@ -132,19 +86,14 @@
     "lefthook": "^1.4.1",
     "pnpm": "^8.6.2",
     "rome": "^12.1.3",
->>>>>>> 5e043510
     "ts-jest": "^29.1.0",
     "ts-node": "^10.9.1",
     "tsc-alias": "^1.8.6",
     "tsconfig-paths": "^4.2.0",
     "tslib": "^2.5.3",
     "tsup": "^6.7.0",
-<<<<<<< HEAD
     "type-fest": "^3.10.0",
-    "typescript": "^5.0.4",
+    "typescript": "^5.1.3",
     "zod": "^3.21.4"
-=======
-    "typescript": "^5.1.3"
->>>>>>> 5e043510
   }
 }